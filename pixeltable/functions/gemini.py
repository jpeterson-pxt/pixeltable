--- conflicted
+++ resolved
@@ -14,12 +14,8 @@
 
 import pixeltable as pxt
 from pixeltable import env, exceptions as excs, exprs
-<<<<<<< HEAD
+from pixeltable.utils.code import local_public_names
 from pixeltable.utils.local_store import TempStore
-=======
-from pixeltable.utils.code import local_public_names
-from pixeltable.utils.media_store import TempStore
->>>>>>> 410c5812
 
 if TYPE_CHECKING:
     from google import genai
