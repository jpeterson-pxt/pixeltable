import datetime
import glob
import json
import os
import random
<<<<<<< HEAD
=======
import shutil
import subprocess
import sysconfig
import urllib.parse
>>>>>>> 410c5812
from pathlib import Path
from typing import Any, Callable, Optional
from unittest import TestCase
from uuid import uuid4

import more_itertools
import numpy as np
import pandas as pd
import PIL.Image
import pytest

import pixeltable as pxt
import pixeltable.type_system as ts
from pixeltable.catalog import Catalog
from pixeltable.dataframe import DataFrameResultSet
from pixeltable.env import Env
from pixeltable.utils import sha256sum
from pixeltable.utils.object_stores import ObjectOps

TESTS_DIR = Path(os.path.dirname(__file__))


def runs_linux_with_gpu() -> bool:
    try:
        import torch

        return sysconfig.get_platform() == 'linux-x86_64' and torch.cuda.is_available()
    except ImportError:
        return False


def make_default_type(t: ts.ColumnType.Type) -> ts.ColumnType:
    if t == ts.ColumnType.Type.STRING:
        return ts.StringType()
    if t == ts.ColumnType.Type.INT:
        return ts.IntType()
    if t == ts.ColumnType.Type.FLOAT:
        return ts.FloatType()
    if t == ts.ColumnType.Type.BOOL:
        return ts.BoolType()
    if t == ts.ColumnType.Type.TIMESTAMP:
        return ts.TimestampType()
    if t == ts.ColumnType.Type.DATE:
        return ts.DateType()
    raise AssertionError()


def make_tbl(name: str = 'test', col_names: Optional[list[str]] = None) -> pxt.Table:
    if col_names is None:
        col_names = ['c1']
    schema: dict[str, ts.ColumnType] = {}
    for i, col_name in enumerate(col_names):
        schema[f'{col_name}'] = make_default_type(ts.ColumnType.Type(i % 5))
    return pxt.create_table(name, schema)


def create_table_data(t: pxt.Table, col_names: Optional[list[str]] = None, num_rows: int = 10) -> list[dict[str, Any]]:
    if col_names is None:
        col_names = []
    data: dict[str, Any] = {}

    sample_dict = {
        'detections': [
            {
                'id': '637e8e073b28441a453564cf',
                'attributes': {},
                'tags': [],
                'label': 'potted plant',
                'bounding_box': [0.37028125, 0.3345305164319249, 0.038593749999999996, 0.16314553990610328],
                'mask': None,
                'confidence': None,
                'index': None,
                'supercategory': 'furniture',
                'iscrowd': 0,
            },
            {
                'id': '637e8e073b28441a453564cf',
                'attributes': {},
                'tags': [],
                'label': 'potted plant',
                'bounding_box': [0.37028125, 0.3345305164319249, 0.038593749999999996, 0.16314553990610328],
                'mask': None,
                'confidence': None,
                'index': None,
                'supercategory': 'furniture',
                'iscrowd': 0,
            },
        ]
    }

    if len(col_names) == 0:
        col_names = [c.name for c in t._tbl_version_path.columns() if not c.is_computed]

    col_types = t._get_schema()
    for col_name in col_names:
        col_type = col_types[col_name]
        col_data: Any = None
        if col_type.is_string_type():
            col_data = ['test string'] * num_rows
        if col_type.is_int_type():
            col_data = np.random.randint(0, 100, size=num_rows).tolist()
        if col_type.is_float_type():
            col_data = (np.random.random(size=num_rows) * 100).tolist()
        if col_type.is_bool_type():
            col_data = np.random.randint(0, 2, size=num_rows)
            col_data = [False if i == 0 else True for i in col_data]  # noqa: SIM211
        if col_type.is_timestamp_type():
            col_data = [datetime.datetime.now()] * num_rows
        if col_type.is_date_type():
            col_data = [datetime.date.today()] * num_rows
        if col_type.is_json_type():
            col_data = [sample_dict] * num_rows
        if col_type.is_array_type():
            assert isinstance(col_type, ts.ArrayType)
            col_data = [np.ones(col_type.shape, dtype=col_type.numpy_dtype())] * num_rows
        if col_type.is_image_type():
            image_path = get_image_files()[0]
            col_data = [image_path] * num_rows
        if col_type.is_video_type():
            video_path = get_video_files()[0]
            col_data = [video_path] * num_rows
        if col_type.is_audio_type():
            audio_path = get_audio_files()[0]
            col_data = [audio_path] * num_rows
        data[col_name] = col_data
    rows = [{col_name: data[col_name][i] for col_name in col_names} for i in range(num_rows)]
    return rows


def create_test_tbl(name: str = 'test_tbl') -> pxt.Table:
    schema = {
        'c1': pxt.Required[pxt.String],
        'c1n': pxt.String,
        'c2': pxt.Required[pxt.Int],
        'c3': pxt.Required[pxt.Float],
        'c4': pxt.Required[pxt.Bool],
        'c5': pxt.Required[pxt.Timestamp],
        'c6': pxt.Required[pxt.Json],
        'c7': pxt.Required[pxt.Json],
    }
    t = pxt.create_table(name, schema, primary_key='c2')
    t.add_computed_column(c8=pxt.array([[1, 2, 3], [4, 5, 6]]))

    num_rows = 100
    d1 = {
        'f1': 'test string 1',
        'f2': 1,
        'f3': 1.0,
        'f4': True,
        'f5': [1.0, 2.0, 3.0, 4.0],
        'f6': {'f7': 'test string 2', 'f8': [1.0, 2.0, 3.0, 4.0]},
    }
    d2 = [d1, d1]

    c1_data = [f'test string {i}' for i in range(num_rows)]
    c2_data = list(range(num_rows))
    c3_data = [float(i) for i in range(num_rows)]
    c4_data = [bool(i % 2) for i in range(num_rows)]
    c5_data = [datetime.datetime(2024, 7, 1) + datetime.timedelta(hours=i) for i in range(num_rows)]
    c6_data = []
    for i in range(num_rows):
        d = {
            'f1': f'test string {i}',
            'f2': i,
            'f3': float(i),
            'f4': bool(i % 2),
            'f5': list(range(5 + i // 10)),
            # 'f5': [1.0, 2.0, 3.0, 4.0],
            'f6': {'f7': 'test string 2', 'f8': [1.0, 2.0, 3.0, 4.0]},
        }
        c6_data.append(d)

    c7_data = [d2] * num_rows
    rows = [
        {
            'c1': c1_data[i],
            'c1n': c1_data[i] if i % 10 != 0 else None,
            'c2': c2_data[i],
            'c3': c3_data[i],
            'c4': c4_data[i],
            'c5': c5_data[i],
            'c6': c6_data[i],
            'c7': c7_data[i],
        }
        for i in range(num_rows)
    ]
    t.insert(rows)
    return t


def create_img_tbl(name: str = 'test_img_tbl', num_rows: int = 0) -> pxt.Table:
    schema = {'img': pxt.Required[pxt.Image], 'category': pxt.Required[pxt.String], 'split': pxt.Required[pxt.String]}
    tbl = pxt.create_table(name, schema)
    rows = read_data_file('imagenette2-160', 'manifest.csv', ['img'])
    if num_rows > 0:
        # select output_rows randomly in the hope of getting a good sample of the available categories
        rng = np.random.default_rng(17)
        idxs = rng.choice(np.arange(len(rows)), size=num_rows, replace=False)
        rows = [rows[i] for i in idxs]
    tbl.insert(rows)
    return tbl


def create_all_datatypes_tbl() -> pxt.Table:
    """Creates a table with all supported datatypes."""
    schema = {
        'row_id': pxt.Required[pxt.Int],
        'c_array': pxt.Array[(10,), pxt.Float],  # type: ignore[misc]
        'c_audio': pxt.Audio,
        'c_bool': pxt.Bool,
        'c_date': pxt.Date,
        'c_float': pxt.Float,
        'c_image': pxt.Image,
        'c_int': pxt.Int,
        'c_json': pxt.Json,
        'c_string': pxt.String,
        'c_timestamp': pxt.Timestamp,
        'c_video': pxt.Video,
    }
    tbl = pxt.create_table('all_datatype_tbl', schema)
    example_rows = create_table_data(tbl, num_rows=11)

    for i, r in enumerate(example_rows):
        r['row_id'] = i  # row_id

    tbl.insert(example_rows)
    return tbl


def create_scalars_tbl(num_rows: int, seed: int = 0, percent_nulls: int = 10) -> pxt.Table:
    """
    Creates a table with scalar columns, each of which contains randomly generated data.
    """
    assert percent_nulls >= 0 and percent_nulls <= 100
    rng = np.random.default_rng(seed)
    schema = {
        'row_id': ts.IntType(nullable=False),  # used for row selection
        'c_bool': ts.BoolType(nullable=True),
        'c_float': ts.FloatType(nullable=True),
        'c_int': ts.IntType(nullable=True),
        'c_string': ts.StringType(nullable=True),
        'c_timestamp': ts.TimestampType(nullable=True),
    }
    tbl = pxt.create_table('scalars_tbl', schema)

    example_rows: list[dict[str, Any]] = []
    str_chars = 'abcdefghijklmnopqrstuvwxyzab'
    start_date = datetime.datetime(2010, 1, 1)
    end_date = datetime.datetime(2019, 12, 31)
    delta_days = (end_date - start_date).days
    for i in range(num_rows):
        str_idx = int(rng.integers(0, 26))
        days = int(rng.integers(0, delta_days))
        seconds = int(rng.integers(0, 60 * 60 * 24))
        example_rows.append(
            {
                'row_id': i,
                'c_bool': None if rng.integers(0, 100) < percent_nulls else bool(rng.choice([True, False])),
                'c_float': None if rng.integers(0, 100) < percent_nulls else float(rng.uniform(0, 1)),
                'c_int': None if rng.integers(0, 100) < percent_nulls else int(rng.integers(0, 10)),
                'c_string': None if rng.integers(0, 100) < percent_nulls else str_chars[str_idx : str_idx + 3],
                'c_timestamp': None
                if rng.integers(0, 100) < percent_nulls
                else start_date + datetime.timedelta(days=days, seconds=seconds),
            }
        )
    tbl.insert(example_rows)
    return tbl


def read_data_file(dir_name: str, file_name: str, path_col_names: Optional[list[str]] = None) -> list[dict[str, Any]]:
    """
    Locate dir_name, create df out of file_name.
    path_col_names: col names in csv file that contain file names; those will be converted to absolute paths
    by adding the path to 'file_name' as a prefix.
    Returns:
        tuple of (list of rows, list of column names)
    """
    if path_col_names is None:
        path_col_names = []
    glob_result = glob.glob(f'{TESTS_DIR}/**/{dir_name}', recursive=True)
    assert len(glob_result) == 1, f'Could not find {dir_name}'
    abs_path = Path(glob_result[0])
    data_file_path = abs_path / file_name
    assert data_file_path.is_file(), f'Not a file: {data_file_path}'
    df = pd.read_csv(str(data_file_path))
    for col_name in path_col_names:
        assert col_name in df.columns
        df[col_name] = df.apply(lambda r: str(abs_path / r[col_name]), axis=1)
    return df.to_dict(orient='records')  # type: ignore[return-value]


def get_video_files(include_bad_video: bool = False) -> list[str]:
    glob_result = glob.glob(f'{TESTS_DIR}/**/videos/*', recursive=True)
    if not include_bad_video:
        glob_result = [f for f in glob_result if 'bad_video' not in f]

    half_res = [f for f in glob_result if 'half_res' in f or 'bad_video' in f]
    half_res.sort()
    return half_res


def get_test_video_files() -> list[str]:
    glob_result = glob.glob(f'{TESTS_DIR}/**/test_videos/*', recursive=True)
    return glob_result


def generate_test_video(
    tmp_path: Path,
    duration: float = 1.0,
    size: str = '640x360',
    fps: int = 25,
    has_audio: bool = True,
    pix_fmt: str = 'yuv420p',
) -> str:
    """Create test video with specific properties using ffmpeg and return its path"""
    cmd = ['ffmpeg', '-f', 'lavfi', '-i', f'testsrc=duration={duration}:size={size}:rate={fps}']
    if has_audio:
        cmd.extend(['-f', 'lavfi', '-i', f'sine=frequency=440:duration={duration}'])
    if Env.get().default_video_encoder is not None:
        cmd.extend(['-c:v', Env.get().default_video_encoder])
    cmd.extend(['-pix_fmt', pix_fmt])
    if has_audio:
        cmd.extend(['-c:a', 'aac'])
    output_path = tmp_path / f'{uuid4()}.mp4'
    cmd.extend(['-y', str(output_path)])
    subprocess.run(cmd, capture_output=True, check=True)
    return str(output_path)


__IMAGE_FILES: list[str] = []
__IMAGE_FILES_WITH_BAD_IMAGE: list[str] = []


# Gets all image files in the test folder.
# The images will be returned in an order that: (1) is deterministic; (2) ensures that images
# of different modes appear early in the list; and (3) is appropriately randomized subject to
# these constraints.
def get_image_files(include_bad_image: bool = False) -> list[str]:
    global __IMAGE_FILES, __IMAGE_FILES_WITH_BAD_IMAGE  # noqa: PLW0603
    if not __IMAGE_FILES:
        img_files_path = TESTS_DIR / 'data' / 'imagenette2-160'
        glob_result = glob.glob(f'{img_files_path}/*.JPEG')
        assert len(glob_result) > 1000
        bad_image = next(f for f in glob_result if 'bad_image' in f)
        good_images = [(__image_mode(f), f) for f in glob_result if 'bad_image' not in f]
        # Group images by mode
        modes = {mode for mode, _ in good_images}
        groups = [[f for mode, f in good_images if mode == mode_group] for mode_group in modes]
        # Sort and randomize the images in each group to ensure that the ordering is both
        # deterministic and not dependent on extrinsic characteristics such as filename
        for group in groups:
            group.sort()
            random.Random(4171780).shuffle(group)
        # Combine the groups in round-robin fashion to ensure that small initial segments
        # contain representatives from each group
        __IMAGE_FILES = list(more_itertools.roundrobin(*groups))
        __IMAGE_FILES_WITH_BAD_IMAGE = [bad_image, *__IMAGE_FILES]
    return __IMAGE_FILES_WITH_BAD_IMAGE if include_bad_image else __IMAGE_FILES


def __image_mode(path: str) -> str:
    image = PIL.Image.open(path)
    try:
        return image.mode
    finally:
        image.close()


def get_multimedia_commons_video_uris(n: int = 10) -> list[str]:
    uri = 's3://multimedia-commons/data/videos/mp4/'
    return ObjectOps.list_uris(uri, n_max=n)


def get_audio_files(include_bad_audio: bool = False) -> list[str]:
    audio_dir = TESTS_DIR / 'data' / 'audio'
    glob_result = glob.glob(f'{audio_dir}/*', recursive=True)
    if not include_bad_audio:
        glob_result = [f for f in glob_result if 'bad_audio' not in f]
    return glob_result


def get_audio_file(name: str) -> Optional[str]:
    audio_dir = TESTS_DIR / 'data' / 'audio'
    file_path = audio_dir / name
    glob_result = glob.glob(f'{file_path}', recursive=True)
    return glob_result.pop(0) if len(glob_result) > 0 else None


def get_documents() -> list[str]:
    docs_dir = TESTS_DIR / 'data' / 'documents'
    return glob.glob(f'{docs_dir}/*', recursive=True)


def get_sentences(n: int = 100) -> list[str]:
    path = glob.glob(f'{TESTS_DIR}/**/jeopardy.json', recursive=True)[0]
    with open(path, 'r', encoding='utf8') as f:
        questions_list = json.load(f)
    # this dataset contains \' around the questions
    return [q['question'].replace("'", '') for q in questions_list[:n]]


def assert_resultset_eq(r1: DataFrameResultSet, r2: DataFrameResultSet, compare_col_names: bool = False) -> None:
    assert len(r1) == len(r2)
    assert len(r1.schema) == len(r2.schema)
    assert all(type1.matches(type2) for type1, type2 in zip(r1.schema.values(), r2.schema.values()))
    if compare_col_names:
        assert r1.schema.keys() == r2.schema.keys()
    for r1_col, r2_col in zip(r1.schema, r2.schema):
        mismatches = __find_column_mismatches(r1.schema[r1_col], r1[r1_col], r2[r2_col])
        assert len(mismatches) == 0, __mismatch_err_string(r1_col, r1[r1_col], r2[r2_col], mismatches)


def __find_column_mismatches(col_type: ts.ColumnType, s1: list[Any], s2: list[Any]) -> list[int]:
    """
    Find the first `limit` mismatches between two lists of values.
    """
    comparer = __COMPARERS.get(col_type._type, __equality_comparer)
    mismatches = []
    for i, (v1, v2) in enumerate(zip(s1, s2)):
        if (v1 is None) != (v2 is None) or (v1 is not None and not comparer(v1, v2)):
            mismatches.append(i)
    return mismatches


def __float_comparer(x: float, y: float) -> bool:
    return bool(np.isclose(x, y, equal_nan=True))


def __array_comparer(x: np.ndarray, y: np.ndarray) -> bool:
    return np.array_equal(x, y)


def __file_comparer(x: str, y: str) -> bool:
    return sha256sum(x) == sha256sum(y)


def __equality_comparer(x: Any, y: Any) -> bool:
    return x == y


__COMPARERS: dict[ts.ColumnType.Type, Callable[[Any, Any], bool]] = {
    ts.ColumnType.Type.FLOAT: __float_comparer,
    ts.ColumnType.Type.ARRAY: __array_comparer,
    ts.ColumnType.Type.VIDEO: __file_comparer,
    ts.ColumnType.Type.AUDIO: __file_comparer,
    ts.ColumnType.Type.DOCUMENT: __file_comparer,
}


def __mismatch_err_string(col_name: str, s1: list[Any], s2: list[Any], mismatches: list[int]) -> str:
    lines = [f'Column {col_name!r} does not match.']
    for i in mismatches[:5]:
        lines.append(f'Row {i}: {s1[i]} != {s2[i]}')
    if len(mismatches) > 5:
        lines.append(f'(... {len(mismatches) - 5} more mismatches)')
    return '\n'.join(lines)


def assert_table_metadata_eq(expected: dict[str, Any], actual: pxt.TableMetadata) -> None:
    """
    Assert that table metadata (user-facing metadata as returned by `tbl.get_metadata()`) matches the expected dict.
    `version_created` will be checked to be less than 1 minute ago; the other fields will be checked for exact
    equality.
    """
    now = datetime.datetime.now(tz=datetime.timezone.utc)
    actual_created_at: datetime.datetime = actual['version_created']
    assert (now - actual_created_at).total_seconds() <= 60

    trimmed_actual = {k: v for k, v in actual.items() if k != 'version_created'}
    tc = TestCase()
    tc.maxDiff = 10_000
    tc.assertDictEqual(expected, trimmed_actual)


def strip_lines(s: str) -> str:
    lines = s.split('\n')
    return '\n'.join(line.strip() for line in lines)


def skip_test_if_not_installed(*packages: str) -> None:
    for package in packages:
        if not Env.get().is_installed_package(package):
            pytest.skip(f'Package `{package}` is not installed.')


def skip_test_if_not_in_path(*binaries: str) -> None:
    for binary in binaries:
        if shutil.which(binary) is None:
            pytest.skip(f'Binary `{binary}` is not in PATH.')


def skip_test_if_no_client(client_name: str) -> None:
    try:
        _ = Env.get().get_client(client_name)
    except pxt.Error as exc:
        pytest.skip(str(exc))


def skip_test_if_no_pxt_credentials() -> None:
    if not Env.get().pxt_api_key:
        pytest.skip('No Pixeltable API key is configured.')


def skip_test_if_no_aws_credentials() -> None:
    import boto3
    from botocore.exceptions import NoCredentialsError

    try:
        cl = boto3.client('s3')
        cl.list_buckets()
    except NoCredentialsError as exc:
        pytest.skip(str(exc))


def validate_update_status(status: pxt.UpdateStatus, expected_rows: Optional[int] = None) -> None:
    assert status.num_excs == 0
    if expected_rows is not None:
        assert status.num_rows == expected_rows, status


def validate_sync_status(
    status: pxt.UpdateStatus,
    expected_external_rows_created: Optional[int] = None,
    expected_external_rows_updated: Optional[int] = None,
    expected_external_rows_deleted: Optional[int] = None,
    expected_pxt_rows_updated: Optional[int] = None,
    expected_num_excs: Optional[int] = 0,
) -> None:
    if expected_external_rows_created is not None:
        assert status.external_rows_created == expected_external_rows_created, status
    if expected_external_rows_updated is not None:
        assert status.external_rows_updated == expected_external_rows_updated, status
    if expected_external_rows_deleted is not None:
        assert status.external_rows_deleted == expected_external_rows_deleted, status
    if expected_pxt_rows_updated is not None:
        assert status.pxt_rows_updated == expected_pxt_rows_updated, status
    if expected_num_excs is not None:
        assert status.num_excs == expected_num_excs, status


def make_test_arrow_table(output_path: Path) -> str:
    import pyarrow as pa
    from pyarrow import parquet

    float_array = [[1.0, 2.0], [10.0, 20.0], [100.0, 200.0], [1000.0, 2000.0], [10000.0, 20000.0]]
    value_dict: dict[str, list] = {
        'c_id': [1, 2, 3, 4, 5],
        'c_int64': [-10, -20, -30, -40, None],
        'c_int32': [-1, -2, -3, -4, None],
        'c_float32': [1.1, 2.2, 3.3, 4.4, None],
        'c_string': ['aaa', 'bbb', 'ccc', 'ddd', None],
        'c_boolean': [True, False, True, False, None],
        'c_timestamp': [
            datetime.datetime(2012, 1, 1, 12, 0, 0, 25),
            datetime.datetime(2012, 1, 2, 12, 0, 0, 25),
            datetime.datetime(2012, 1, 3, 12, 0, 0, 25),
            datetime.datetime(2012, 1, 4, 12, 0, 0, 25),
            None,
        ],
        # The pyarrow fixed_shape_tensor type does not support NULLs (currently can write them but not read them)
        # So, no nulls in this column
        'c_array_float32': float_array,
    }

    arr_size = len(float_array[0])
    tensor_type = pa.fixed_shape_tensor(pa.float32(), (arr_size,))

    fields = [
        ('c_id', pa.int32()),
        ('c_int64', pa.int64()),
        ('c_int32', pa.int32()),
        ('c_float32', pa.float32()),
        ('c_string', pa.string()),
        ('c_boolean', pa.bool_()),
        ('c_timestamp', pa.timestamp('us')),
        ('c_array_float32', tensor_type),
    ]
    schema = pa.schema(fields)  # type: ignore[arg-type]

    test_table = pa.Table.from_pydict(value_dict, schema=schema)
    parquet.write_table(test_table, str(output_path / 'test.parquet'))
    # read it back and verify the tables match
    read_table = parquet.read_table(str(output_path / 'test.parquet'))
    assert read_table.num_rows == test_table.num_rows
    assert set(read_table.column_names) == set(test_table.column_names)
    assert read_table.schema.equals(test_table.schema)
    assert read_table.equals(test_table)
    return str(output_path / 'test.parquet')


def assert_img_eq(img1: PIL.Image.Image, img2: PIL.Image.Image, context: str) -> None:
    assert img1.mode == img2.mode, context
    assert img1.size == img2.size, context
    diff = PIL.ImageChops.difference(img1, img2)  # type: ignore[attr-defined]
    assert diff.getbbox() is None, context


def reload_catalog() -> None:
    Catalog.clear()
    pxt.init()


# Mock UDF for testing LLM tool invocations
@pxt.udf
def stock_price(ticker: str) -> float:
    """
    Get today's stock price for a given ticker symbol.

    Args:
        ticker - The ticker symbol of the stock to look up.
    """
    if ticker == 'NVDA':
        return 131.17
    elif ticker == 'UAL':
        return 82.88
    else:
        # Return 0.0 instead of None, to distinguish between these two cases: the tool not being called, and the tool
        # being called on a symbol other than NVDA/UAL
        return 0.0


SAMPLE_IMAGE_URL = 'https://raw.githubusercontent.com/pixeltable/pixeltable/main/docs/resources/images/000000000009.jpg'


class ReloadTester:
    """Utility to verify that queries return identical results after a catalog reload"""

    df_info: list[tuple[dict[str, Any], DataFrameResultSet]]  # list of (df.as_dict(), df.collect())

    def __init__(self) -> None:
        self.df_info = []

    def clear(self) -> None:
        self.df_info = []

    def run_query(self, df: pxt.DataFrame) -> DataFrameResultSet:
        df_dict = df.as_dict()
        result_set = df.collect()
        self.df_info.append((df_dict, result_set))
        return result_set

    def run_reload_test(self, clear: bool = True) -> None:
        reload_catalog()
        # enumerate(): the list index is useful for debugging
        for _idx, (df_dict, result_set) in enumerate(self.df_info):
            df = pxt.DataFrame.from_dict(df_dict)
            new_result_set = df.collect()
            try:
                assert_resultset_eq(result_set, new_result_set, compare_col_names=True)
            except Exception as e:
                s = f'Reload test failed for query:\n{df}\n{e}'
                raise RuntimeError(s) from e
        if clear:
            self.clear()


def rerun(**kwargs: Any) -> Callable:
    from .conftest import DO_RERUN

    if 'condition' in kwargs:
        kwargs['condition'] = DO_RERUN and kwargs['condition']
    else:
        kwargs['condition'] = DO_RERUN
    if 'only_rerun' not in kwargs:
        # Set this to an explicit empty list to override the global default in cases where the @rerun decorator is used
        kwargs['only_rerun'] = []
    return pytest.mark.flaky(**kwargs)


# This will be set to True if the tests are running in a CI environment.
IN_CI = bool(os.environ.get('PXTTEST_IN_CI'))

# The OS id (e.g., 'unbuntu-latest') on which the tests are running in CI, or None if not in CI.
CI_OS = os.environ.get('PXTTEST_CI_OS')<|MERGE_RESOLUTION|>--- conflicted
+++ resolved
@@ -3,13 +3,9 @@
 import json
 import os
 import random
-<<<<<<< HEAD
-=======
 import shutil
 import subprocess
 import sysconfig
-import urllib.parse
->>>>>>> 410c5812
 from pathlib import Path
 from typing import Any, Callable, Optional
 from unittest import TestCase
